# 🚀 NebengJek – Backend System

<<<<<<< HEAD
NebengJek adalah sistem backend untuk layanan ojek online yang terinspirasi dari Gojek dan Grab. Proyek ini mengimplementasikan layanan booking, pencarian driver terdekat (matching), pelacakan real-time (tracking), dan notifikasi. Aplikasi ini dikembangkan menggunakan pendekatan Monorepo dengan framework NestJS

# 🏗️ Teknologi & Tools

| Fungsi                 | Teknologi                            |
| ---------------------- | ------------------------------------ |
| Bahasa Pemrograman     | TypeScript                           |
| Framework Backend      | NestJS (Monorepo)                    |
| Database               | PostgreSQL, Redis                    |
| Realtime Communication | WebSocket (NestJS Gateway)           |
| Containerization       | Docker + docker-compose              |
| Autentikasi            | JWT (JSON Web Token)                 |
| Testing                | Jest + Supertest                     |
| Arsitektur Service     | Microservices Modular dalam Monorepo |
| Cloud Deployment       | AWS EC2 (opsional), juga bisa lokal  |

# 📂 Struktur Monorepo

- **nebengjek/**
  - **libs/**
    - common/
    - interfaces/
  - **docs/**
    - diagrams/
    - contracts/
    - pictures/
  - **apps/**
    - notification-service/
    - matching-service/
    - booking-service/
    - user-service/
    - tracking-service/
  - docker-compose.yml
  - README.md
  - .env.example
  - .gitignore
=======
NebengJek adalah sistem backend untuk layanan ojek online yang inovatif, menggabungkan konsep transportasi dan aplikasi kencan. Sistem ini dirancang khusus untuk ekosistem Telkomsel dengan pendekatan yang ringan, sederhana, dan cepat. NebengJek menggunakan lokasi Telkomsel untuk mendeteksi posisi pengguna dan menghubungkan dengan ojek terdekat dalam radius 1 kilometer.

# 🏗️ Teknologi & Tools

| Kategori                 | Teknologi                                                            | Alasan Pemilihan                                                                    |
| ------------------------ | -------------------------------------------------------------------- | ----------------------------------------------------------------------------------- |
| **Kerangka Kerja**       | NestJS (TypeScript)                                                  | Arsitektur modular, dependency injection bawaan, dukungan TypeScript yang excellent |
| **Arsitektur**           | Microservices dalam Monorepo                                         | Kemudahan pemeliharaan tinggi, perpustakaan bersama, deployment mudah               |
| **Basis Data**           | PostgreSQL + Redis                                                   | PostgreSQL untuk konsistensi data, Redis untuk lokasi real-time & caching           |
| **Komunikasi Real-time** | WebSocket (NestJS Gateway)                                           | Latensi rendah untuk pelacakan lokasi dan notifikasi                                |
| **Antrian Pesan**        | Redis Pub/Sub                                                        | Arsitektur event-driven untuk komunikasi antar layanan                              |
| **Autentikasi**          | JWT + Refresh Token                                                  | Autentikasi stateless dengan praktik keamanan terbaik                               |
| **Kontainerisasi**       | Docker + Docker Compose                                              | Konsistensi lingkungan dan deployment mudah                                         |
| **ORM**                  | Prisma                                                               | Akses basis data yang type-safe, manajemen migrasi                                  |
| **Pengujian**            | Jest + Supertest                                                     | Unit testing dan end-to-end testing                                                 |
| **Infrastruktur Cloud**  | AWS (CloudFormation)                                                 | Skalabel, layanan terkelola                                                         |
| **Protokol Komunikasi**  | TCP untuk antar-layanan, WebSocket untuk real-time, REST untuk klien | Pola komunikasi yang dioptimalkan                                                   |

# 📂 Struktur Monorepo

```bash
📦nebengjek/
├── 📂apps/ # Microservices
│ ├── 📂user-service/ # Autentikasi, manajemen pengguna & pengemudi
│ ├── 📂booking-service/ # Manajemen siklus hidup booking
│ ├── 📂matching-service/ # Algoritma pencocokan pengemudi-pelanggan
│ ├── 📂tracking-service/ # Lokasi real-time & pelacakan perjalanan
│ ├── 📂payment-service/ # Kalkulasi & pemrosesan pembayaran
│ └── 📂notification-service/ # Notifikasi WebSocket & penanganan event
├── 📂libs/ # Perpustakaan Bersama
│ ├── 📂common/ # Entity, DTO, guard, decorator bersama
│ ├── 📂database/ # Modul Prisma & Redis
│ └── 📂messaging/ # Utilitas pesan event-driven
├── 📂deployment/ # Infrastructure as Code
│ ├── 📂docker/ # Dockerfile untuk setiap layanan
│ └── 📂cloudformation/ # Template infrastruktur AWS
├── 📂prisma/ # Skema basis data & migrasi
└── 📂docs/ # Dokumentasi & diagram
```
>>>>>>> 942e8f7f

# 🔐 Password Hashing

- Menggunakan `bcrypt` untuk keamanan
- Salt rounds: 10 (default)
- Digunakan untuk pengamanan akun user & driver

# 🧩 Komponen Utama

<<<<<<< HEAD
1. User Service
   - Registrasi & login user / driver
   - Profile & role (penumpang/driver)
   - Generate JWT token
2. Booking Service
   - Buat booking
   - Update status booking (requested, accepted, completed)
   - Cancel
3. Matching Service
   - Ambil lokasi user dari request
   - Cari driver terdekat dari Database
   - Mengirim pesan ke driver
4. Notification Service
   - WebSocket handler
   - Kirim update real-time posisi atau status booking ke user atau driver
5. Tracking Service
   - Driver update lokasi
   - User fetch lokasi driver secara real-time

# 🗺️ High-Level Architecture

Deskripsi:

- Setiap service berkomunikasi via TCP
- Redis menyimpan posisi driver real-time
- PostgreSQL menyimpan data utama
- WebSocket untuk komunikasi real-time
=======
1. Layanan Pengguna 🔐

Fungsi: Autentikasi, registrasi pengguna, manajemen profil
Fitur: Autentikasi berbasis JWT, akses berbasis peran (CUSTOMER/DRIVER), manajemen profil pengemudi
Basis Data: Entity User, DriverProfile
API: Endpoint REST untuk autentikasi dan manajemen profil

2. Layanan Booking 📋

Fungsi: Manajemen siklus hidup booking dari pembuatan hingga penyelesaian
Fitur: Buat booking, pembaruan status, penanganan pembatalan
Integrasi: Komunikasi TCP dengan layanan matching untuk pencarian pengemudi
Basis Data: Entity Booking dengan pelacakan timestamp status
Event: Publikasi event booking untuk layanan notifikasi

3. Layanan Matching 🎯

Fungsi: Algoritma pencarian pengemudi terdekat dalam radius 1km
Fitur: Kalkulasi geospasial, pemeriksaan ketersediaan pengemudi, optimisasi pencocokan
Sumber Data: Redis untuk lokasi pengemudi real-time
Komunikasi: Konsumsi event booking, respons TCP ke layanan booking
Algoritma: Formula Haversine untuk kalkulasi jarak

4. Layanan Pelacakan 📍

Fungsi: Pelacakan lokasi real-time dan manajemen perjalanan
Fitur: Pembaruan lokasi, mulai/selesai perjalanan, kalkulasi jarak, kalkulasi biaya
Real-time: WebSocket untuk siaran lokasi
Integrasi: Komunikasi TCP dengan layanan pembayaran untuk penagihan
Basis Data: Entity Trip, Location dengan indeks geospasial

5. Layanan Pembayaran 💰

Fungsi: Kalkulasi tarif, pemrosesan pembayaran, pembagian pendapatan
Fitur: Harga dinamis (3.000 IDR/km), opsi diskon pengemudi, biaya platform (5%)
Integrasi: Komunikasi TCP dengan layanan pelacakan
Basis Data: Entity Transaction untuk catatan keuangan
Logika Bisnis: Kalkulasi biaya platform, optimisasi pendapatan pengemudi

6. Layanan Notifikasi 🔔

Fungsi: Notifikasi real-time dan manajemen WebSocket
Fitur: Notifikasi multi-channel, pesan event-driven, siaran WebSocket
Penangan Event: Event booking, event pencarian pengemudi, event perjalanan
Komunikasi: Gateway WebSocket untuk komunikasi klien real-time
Basis Data: Entity Notification untuk pesan persisten

# 🗺️ High-Level Design

![HLD](docs/pictures/hld.png)

# 🗺️ Low-Level Design

![HLD](docs/pictures/lld.png)
>>>>>>> 942e8f7f

# 🔍 ERD (Entity Relationship Diagram)

Entity yang dirancang:

<<<<<<< HEAD
- User (Passenger, Driver)
- Booking
- Trip
- Driver Profile
- Notification
- Transaction
- Location

![ERD](docs/pictures/erd.png)

# ⚙️ Menjalankan Proyek

## Local Setup

1. Install semua library:

   `npm install`

   jangan lupa `.env` di tambahkan dan di isi semua value yang dibutuhkan
=======
- User: Autentikasi Pelanggan & Pengemudi
- DriverProfile: Data khusus pengemudi (status, lokasi, kendaraan)
- Booking: Permintaan perjalanan dengan siklus hidup status
- Trip: Perjalanan aktif dengan pelacakan jarak & biaya
- Transaction: Catatan pembayaran dengan pembagian pendapatan
- Location: Riwayat posisi real-time
- Notification: Pesan multi-channel

![ERD](docs/pictures/erd.png)

# 🚀 Alur Bisnis NebengJek

1. Alur Pencarian & Pencocokan Pengemudi

   Pelanggan Buat Booking → Layanan Booking (REST)
   → Simpan ke PostgreSQL
   → Publikasi Pesan (Redis Pub/Sub)
   → Penangan Pencarian Pengemudi
   → Layanan Matching (TCP)
   → Cari Pengemudi dalam radius 1km
   → Notifikasi WebSocket ke Pelanggan & Pengemudi yang Eligible

2. Alur Penerimaan Booking

   Pengemudi Terima → Layanan Booking (REST)
   → Perbarui Status Booking (PostgreSQL)
   → Publikasi Event (Redis Pub/Sub)
   → Notifikasi WebSocket ke Pelanggan

3. Alur Eksekusi Perjalanan
>>>>>>> 942e8f7f

   Pengemudi Mulai Perjalanan → Layanan Pelacakan (REST)
   → Inisialisasi Trip (PostgreSQL)
   → Publikasi Event → Notifikasi WebSocket ke Pelanggan
   → Pembaruan Lokasi Real-time (WebSocket)
   → Kalkulasi Jarak (setiap pembaruan lokasi)
   → Kalkulasi Biaya (3.000 IDR/km)

<<<<<<< HEAD
   `npx prisma generate`

   jika belum ada table nya, dapat menjalankan migration dengan cara `npx prisma migrate dev`, jika di database tersebut sebelumnya sudah ada schema public, dapat menjalankan `npx prisma migrate reset` (hati-hati dengan perintah ini, ini akan menghapus semua data di database).

   Dan jika butuh data seeder dan menjalankan seeder dengan cara `npx prisma db seed`
=======
4. Alur Penyelesaian Perjalanan & Pembayaran

   Pengemudi Akhiri Perjalanan → Layanan Pelacakan (REST)
   → TCP ke Layanan Booking (Selesaikan Booking)
   → TCP ke Layanan Pembayaran (Proses Pembayaran)
   → Distribusi Pendapatan (Pengemudi 95%, Platform 5%)
   → Catatan Transaksi (PostgreSQL)

# ⚙️ Menjalankan Proyek

### Prasyarat

```bash
# Install dependensi
npm install

# Setup variabel lingkungan
cp .env.example .env
# Isi semua nilai yang diperlukan dalam .env
```

### Database
>>>>>>> 942e8f7f

```bash
# Generate klien Prisma
npx prisma generate

<<<<<<< HEAD
   `npm run start:user`
   jika ingin menjalankan satu service, atau jika ingin menjalankan semua service bisa pakai docker

   `docker-compose up --build -d` contoh untuk menjalankan service user beserta nya
=======
# Jalankan migrasi (basis data baru)
npx prisma migrate dev

# Reset basis data (jika diperlukan)
npx prisma migrate reset

# Seeder data awal
npx prisma db seed
```

### Development

```bash
# Jalankan layanan tunggal
npm run start:user
npm run start:booking
npm run start:matching
npm run start:tracking
npm run start:payment
npm run start:notification

# Jalankan semua layanan dengan Docker
docker-compose up --build -d
```
>>>>>>> 942e8f7f

# 🧪 End-to-End Testing (E2E)

Berikut ini beberapa skenario E2E yang akan diuji:
|Skema|Deskripsi|
|---|---|
|Login|User dan Driver bisa auth|
|Booking Order|User buat booking|
|Matching Driver|Sistem cari driver tersedia|
|Accept Order|Driver menerima|
|Tracking|User melihat lokasi driver real-time|
|Complete Trip|Trip selesai dan status diupdate|

# 📌 Asumsi Proyek

- Lokasi dari Telkomsel disimulasikan menggunakan dummy koordinat
- Matching menggunakan perhitungan jarak sederhana (haversine/Euclidean)
- Transaksi real money tidak diimplementasikan
- Beberapa data disimpan sementara di Redis (misalnya lokasi driver)
<<<<<<< HEAD
- Event async diatur via Redis Pub/Sub
- Microservice komunikasi via TCP
=======
- Event async diatur via RabbitMQ basic queue
>>>>>>> 942e8f7f

# 🤝 Tim & Kontribusi

Disiapkan untuk keperluan assesment backend engineer 2025.
Ditulis dan dikembangkan secara mandiri.
<|MERGE_RESOLUTION|>--- conflicted
+++ resolved
@@ -1,334 +1,223 @@
-# 🚀 NebengJek – Backend System
-
-<<<<<<< HEAD
-NebengJek adalah sistem backend untuk layanan ojek online yang terinspirasi dari Gojek dan Grab. Proyek ini mengimplementasikan layanan booking, pencarian driver terdekat (matching), pelacakan real-time (tracking), dan notifikasi. Aplikasi ini dikembangkan menggunakan pendekatan Monorepo dengan framework NestJS
-
-# 🏗️ Teknologi & Tools
-
-| Fungsi                 | Teknologi                            |
-| ---------------------- | ------------------------------------ |
-| Bahasa Pemrograman     | TypeScript                           |
-| Framework Backend      | NestJS (Monorepo)                    |
-| Database               | PostgreSQL, Redis                    |
-| Realtime Communication | WebSocket (NestJS Gateway)           |
-| Containerization       | Docker + docker-compose              |
-| Autentikasi            | JWT (JSON Web Token)                 |
-| Testing                | Jest + Supertest                     |
-| Arsitektur Service     | Microservices Modular dalam Monorepo |
-| Cloud Deployment       | AWS EC2 (opsional), juga bisa lokal  |
-
-# 📂 Struktur Monorepo
-
-- **nebengjek/**
-  - **libs/**
-    - common/
-    - interfaces/
-  - **docs/**
-    - diagrams/
-    - contracts/
-    - pictures/
-  - **apps/**
-    - notification-service/
-    - matching-service/
-    - booking-service/
-    - user-service/
-    - tracking-service/
-  - docker-compose.yml
-  - README.md
-  - .env.example
-  - .gitignore
-=======
-NebengJek adalah sistem backend untuk layanan ojek online yang inovatif, menggabungkan konsep transportasi dan aplikasi kencan. Sistem ini dirancang khusus untuk ekosistem Telkomsel dengan pendekatan yang ringan, sederhana, dan cepat. NebengJek menggunakan lokasi Telkomsel untuk mendeteksi posisi pengguna dan menghubungkan dengan ojek terdekat dalam radius 1 kilometer.
-
-# 🏗️ Teknologi & Tools
-
-| Kategori                 | Teknologi                                                            | Alasan Pemilihan                                                                    |
-| ------------------------ | -------------------------------------------------------------------- | ----------------------------------------------------------------------------------- |
-| **Kerangka Kerja**       | NestJS (TypeScript)                                                  | Arsitektur modular, dependency injection bawaan, dukungan TypeScript yang excellent |
-| **Arsitektur**           | Microservices dalam Monorepo                                         | Kemudahan pemeliharaan tinggi, perpustakaan bersama, deployment mudah               |
-| **Basis Data**           | PostgreSQL + Redis                                                   | PostgreSQL untuk konsistensi data, Redis untuk lokasi real-time & caching           |
-| **Komunikasi Real-time** | WebSocket (NestJS Gateway)                                           | Latensi rendah untuk pelacakan lokasi dan notifikasi                                |
-| **Antrian Pesan**        | Redis Pub/Sub                                                        | Arsitektur event-driven untuk komunikasi antar layanan                              |
-| **Autentikasi**          | JWT + Refresh Token                                                  | Autentikasi stateless dengan praktik keamanan terbaik                               |
-| **Kontainerisasi**       | Docker + Docker Compose                                              | Konsistensi lingkungan dan deployment mudah                                         |
-| **ORM**                  | Prisma                                                               | Akses basis data yang type-safe, manajemen migrasi                                  |
-| **Pengujian**            | Jest + Supertest                                                     | Unit testing dan end-to-end testing                                                 |
-| **Infrastruktur Cloud**  | AWS (CloudFormation)                                                 | Skalabel, layanan terkelola                                                         |
-| **Protokol Komunikasi**  | TCP untuk antar-layanan, WebSocket untuk real-time, REST untuk klien | Pola komunikasi yang dioptimalkan                                                   |
-
-# 📂 Struktur Monorepo
-
-```bash
-📦nebengjek/
-├── 📂apps/ # Microservices
-│ ├── 📂user-service/ # Autentikasi, manajemen pengguna & pengemudi
-│ ├── 📂booking-service/ # Manajemen siklus hidup booking
-│ ├── 📂matching-service/ # Algoritma pencocokan pengemudi-pelanggan
-│ ├── 📂tracking-service/ # Lokasi real-time & pelacakan perjalanan
-│ ├── 📂payment-service/ # Kalkulasi & pemrosesan pembayaran
-│ └── 📂notification-service/ # Notifikasi WebSocket & penanganan event
-├── 📂libs/ # Perpustakaan Bersama
-│ ├── 📂common/ # Entity, DTO, guard, decorator bersama
-│ ├── 📂database/ # Modul Prisma & Redis
-│ └── 📂messaging/ # Utilitas pesan event-driven
-├── 📂deployment/ # Infrastructure as Code
-│ ├── 📂docker/ # Dockerfile untuk setiap layanan
-│ └── 📂cloudformation/ # Template infrastruktur AWS
-├── 📂prisma/ # Skema basis data & migrasi
-└── 📂docs/ # Dokumentasi & diagram
-```
->>>>>>> 942e8f7f
-
-# 🔐 Password Hashing
-
-- Menggunakan `bcrypt` untuk keamanan
-- Salt rounds: 10 (default)
-- Digunakan untuk pengamanan akun user & driver
-
-# 🧩 Komponen Utama
-
-<<<<<<< HEAD
-1. User Service
-   - Registrasi & login user / driver
-   - Profile & role (penumpang/driver)
-   - Generate JWT token
-2. Booking Service
-   - Buat booking
-   - Update status booking (requested, accepted, completed)
-   - Cancel
-3. Matching Service
-   - Ambil lokasi user dari request
-   - Cari driver terdekat dari Database
-   - Mengirim pesan ke driver
-4. Notification Service
-   - WebSocket handler
-   - Kirim update real-time posisi atau status booking ke user atau driver
-5. Tracking Service
-   - Driver update lokasi
-   - User fetch lokasi driver secara real-time
-
-# 🗺️ High-Level Architecture
-
-Deskripsi:
-
-- Setiap service berkomunikasi via TCP
-- Redis menyimpan posisi driver real-time
-- PostgreSQL menyimpan data utama
-- WebSocket untuk komunikasi real-time
-=======
-1. Layanan Pengguna 🔐
-
-Fungsi: Autentikasi, registrasi pengguna, manajemen profil
-Fitur: Autentikasi berbasis JWT, akses berbasis peran (CUSTOMER/DRIVER), manajemen profil pengemudi
-Basis Data: Entity User, DriverProfile
-API: Endpoint REST untuk autentikasi dan manajemen profil
-
-2. Layanan Booking 📋
-
-Fungsi: Manajemen siklus hidup booking dari pembuatan hingga penyelesaian
-Fitur: Buat booking, pembaruan status, penanganan pembatalan
-Integrasi: Komunikasi TCP dengan layanan matching untuk pencarian pengemudi
-Basis Data: Entity Booking dengan pelacakan timestamp status
-Event: Publikasi event booking untuk layanan notifikasi
-
-3. Layanan Matching 🎯
-
-Fungsi: Algoritma pencarian pengemudi terdekat dalam radius 1km
-Fitur: Kalkulasi geospasial, pemeriksaan ketersediaan pengemudi, optimisasi pencocokan
-Sumber Data: Redis untuk lokasi pengemudi real-time
-Komunikasi: Konsumsi event booking, respons TCP ke layanan booking
-Algoritma: Formula Haversine untuk kalkulasi jarak
-
-4. Layanan Pelacakan 📍
-
-Fungsi: Pelacakan lokasi real-time dan manajemen perjalanan
-Fitur: Pembaruan lokasi, mulai/selesai perjalanan, kalkulasi jarak, kalkulasi biaya
-Real-time: WebSocket untuk siaran lokasi
-Integrasi: Komunikasi TCP dengan layanan pembayaran untuk penagihan
-Basis Data: Entity Trip, Location dengan indeks geospasial
-
-5. Layanan Pembayaran 💰
-
-Fungsi: Kalkulasi tarif, pemrosesan pembayaran, pembagian pendapatan
-Fitur: Harga dinamis (3.000 IDR/km), opsi diskon pengemudi, biaya platform (5%)
-Integrasi: Komunikasi TCP dengan layanan pelacakan
-Basis Data: Entity Transaction untuk catatan keuangan
-Logika Bisnis: Kalkulasi biaya platform, optimisasi pendapatan pengemudi
-
-6. Layanan Notifikasi 🔔
-
-Fungsi: Notifikasi real-time dan manajemen WebSocket
-Fitur: Notifikasi multi-channel, pesan event-driven, siaran WebSocket
-Penangan Event: Event booking, event pencarian pengemudi, event perjalanan
-Komunikasi: Gateway WebSocket untuk komunikasi klien real-time
-Basis Data: Entity Notification untuk pesan persisten
-
-# 🗺️ High-Level Design
-
-![HLD](docs/pictures/hld.png)
-
-# 🗺️ Low-Level Design
-
-![HLD](docs/pictures/lld.png)
->>>>>>> 942e8f7f
-
-# 🔍 ERD (Entity Relationship Diagram)
-
-Entity yang dirancang:
-
-<<<<<<< HEAD
-- User (Passenger, Driver)
-- Booking
-- Trip
-- Driver Profile
-- Notification
-- Transaction
-- Location
-
-![ERD](docs/pictures/erd.png)
-
-# ⚙️ Menjalankan Proyek
-
-## Local Setup
-
-1. Install semua library:
-
-   `npm install`
-
-   jangan lupa `.env` di tambahkan dan di isi semua value yang dibutuhkan
-=======
-- User: Autentikasi Pelanggan & Pengemudi
-- DriverProfile: Data khusus pengemudi (status, lokasi, kendaraan)
-- Booking: Permintaan perjalanan dengan siklus hidup status
-- Trip: Perjalanan aktif dengan pelacakan jarak & biaya
-- Transaction: Catatan pembayaran dengan pembagian pendapatan
-- Location: Riwayat posisi real-time
-- Notification: Pesan multi-channel
-
-![ERD](docs/pictures/erd.png)
-
-# 🚀 Alur Bisnis NebengJek
-
-1. Alur Pencarian & Pencocokan Pengemudi
-
-   Pelanggan Buat Booking → Layanan Booking (REST)
-   → Simpan ke PostgreSQL
-   → Publikasi Pesan (Redis Pub/Sub)
-   → Penangan Pencarian Pengemudi
-   → Layanan Matching (TCP)
-   → Cari Pengemudi dalam radius 1km
-   → Notifikasi WebSocket ke Pelanggan & Pengemudi yang Eligible
-
-2. Alur Penerimaan Booking
-
-   Pengemudi Terima → Layanan Booking (REST)
-   → Perbarui Status Booking (PostgreSQL)
-   → Publikasi Event (Redis Pub/Sub)
-   → Notifikasi WebSocket ke Pelanggan
-
-3. Alur Eksekusi Perjalanan
->>>>>>> 942e8f7f
-
-   Pengemudi Mulai Perjalanan → Layanan Pelacakan (REST)
-   → Inisialisasi Trip (PostgreSQL)
-   → Publikasi Event → Notifikasi WebSocket ke Pelanggan
-   → Pembaruan Lokasi Real-time (WebSocket)
-   → Kalkulasi Jarak (setiap pembaruan lokasi)
-   → Kalkulasi Biaya (3.000 IDR/km)
-
-<<<<<<< HEAD
-   `npx prisma generate`
-
-   jika belum ada table nya, dapat menjalankan migration dengan cara `npx prisma migrate dev`, jika di database tersebut sebelumnya sudah ada schema public, dapat menjalankan `npx prisma migrate reset` (hati-hati dengan perintah ini, ini akan menghapus semua data di database).
-
-   Dan jika butuh data seeder dan menjalankan seeder dengan cara `npx prisma db seed`
-=======
-4. Alur Penyelesaian Perjalanan & Pembayaran
-
-   Pengemudi Akhiri Perjalanan → Layanan Pelacakan (REST)
-   → TCP ke Layanan Booking (Selesaikan Booking)
-   → TCP ke Layanan Pembayaran (Proses Pembayaran)
-   → Distribusi Pendapatan (Pengemudi 95%, Platform 5%)
-   → Catatan Transaksi (PostgreSQL)
-
-# ⚙️ Menjalankan Proyek
-
-### Prasyarat
-
-```bash
-# Install dependensi
-npm install
-
-# Setup variabel lingkungan
-cp .env.example .env
-# Isi semua nilai yang diperlukan dalam .env
-```
-
-### Database
->>>>>>> 942e8f7f
-
-```bash
-# Generate klien Prisma
-npx prisma generate
-
-<<<<<<< HEAD
-   `npm run start:user`
-   jika ingin menjalankan satu service, atau jika ingin menjalankan semua service bisa pakai docker
-
-   `docker-compose up --build -d` contoh untuk menjalankan service user beserta nya
-=======
-# Jalankan migrasi (basis data baru)
-npx prisma migrate dev
-
-# Reset basis data (jika diperlukan)
-npx prisma migrate reset
-
-# Seeder data awal
-npx prisma db seed
-```
-
-### Development
-
-```bash
-# Jalankan layanan tunggal
-npm run start:user
-npm run start:booking
-npm run start:matching
-npm run start:tracking
-npm run start:payment
-npm run start:notification
-
-# Jalankan semua layanan dengan Docker
-docker-compose up --build -d
-```
->>>>>>> 942e8f7f
-
-# 🧪 End-to-End Testing (E2E)
-
-Berikut ini beberapa skenario E2E yang akan diuji:
-|Skema|Deskripsi|
-|---|---|
-|Login|User dan Driver bisa auth|
-|Booking Order|User buat booking|
-|Matching Driver|Sistem cari driver tersedia|
-|Accept Order|Driver menerima|
-|Tracking|User melihat lokasi driver real-time|
-|Complete Trip|Trip selesai dan status diupdate|
-
-# 📌 Asumsi Proyek
-
-- Lokasi dari Telkomsel disimulasikan menggunakan dummy koordinat
-- Matching menggunakan perhitungan jarak sederhana (haversine/Euclidean)
-- Transaksi real money tidak diimplementasikan
-- Beberapa data disimpan sementara di Redis (misalnya lokasi driver)
-<<<<<<< HEAD
-- Event async diatur via Redis Pub/Sub
-- Microservice komunikasi via TCP
-=======
-- Event async diatur via RabbitMQ basic queue
->>>>>>> 942e8f7f
-
-# 🤝 Tim & Kontribusi
-
-Disiapkan untuk keperluan assesment backend engineer 2025.
-Ditulis dan dikembangkan secara mandiri.
+# 🚀 NebengJek – Backend System
+
+NebengJek adalah sistem backend untuk layanan ojek online yang inovatif, menggabungkan konsep transportasi dan aplikasi kencan. Sistem ini dirancang khusus untuk ekosistem Telkomsel dengan pendekatan yang ringan, sederhana, dan cepat. NebengJek menggunakan lokasi Telkomsel untuk mendeteksi posisi pengguna dan menghubungkan dengan ojek terdekat dalam radius 1 kilometer.
+
+# 🏗️ Teknologi & Tools
+
+| Kategori                 | Teknologi                                                            | Alasan Pemilihan                                                                    |
+| ------------------------ | -------------------------------------------------------------------- | ----------------------------------------------------------------------------------- |
+| **Kerangka Kerja**       | NestJS (TypeScript)                                                  | Arsitektur modular, dependency injection bawaan, dukungan TypeScript yang excellent |
+| **Arsitektur**           | Microservices dalam Monorepo                                         | Kemudahan pemeliharaan tinggi, perpustakaan bersama, deployment mudah               |
+| **Basis Data**           | PostgreSQL + Redis                                                   | PostgreSQL untuk konsistensi data, Redis untuk lokasi real-time & caching           |
+| **Komunikasi Real-time** | WebSocket (NestJS Gateway)                                           | Latensi rendah untuk pelacakan lokasi dan notifikasi                                |
+| **Antrian Pesan**        | Redis Pub/Sub                                                        | Arsitektur event-driven untuk komunikasi antar layanan                              |
+| **Autentikasi**          | JWT + Refresh Token                                                  | Autentikasi stateless dengan praktik keamanan terbaik                               |
+| **Kontainerisasi**       | Docker + Docker Compose                                              | Konsistensi lingkungan dan deployment mudah                                         |
+| **ORM**                  | Prisma                                                               | Akses basis data yang type-safe, manajemen migrasi                                  |
+| **Pengujian**            | Jest + Supertest                                                     | Unit testing dan end-to-end testing                                                 |
+| **Infrastruktur Cloud**  | AWS (CloudFormation)                                                 | Skalabel, layanan terkelola                                                         |
+| **Protokol Komunikasi**  | TCP untuk antar-layanan, WebSocket untuk real-time, REST untuk klien | Pola komunikasi yang dioptimalkan                                                   |
+
+# 📂 Struktur Monorepo
+
+```bash
+📦nebengjek/
+├── 📂apps/ # Microservices
+│ ├── 📂user-service/ # Autentikasi, manajemen pengguna & pengemudi
+│ ├── 📂booking-service/ # Manajemen siklus hidup booking
+│ ├── 📂matching-service/ # Algoritma pencocokan pengemudi-pelanggan
+│ ├── 📂tracking-service/ # Lokasi real-time & pelacakan perjalanan
+│ ├── 📂payment-service/ # Kalkulasi & pemrosesan pembayaran
+│ └── 📂notification-service/ # Notifikasi WebSocket & penanganan event
+├── 📂libs/ # Perpustakaan Bersama
+│ ├── 📂common/ # Entity, DTO, guard, decorator bersama
+│ ├── 📂database/ # Modul Prisma & Redis
+│ └── 📂messaging/ # Utilitas pesan event-driven
+├── 📂deployment/ # Infrastructure as Code
+│ ├── 📂docker/ # Dockerfile untuk setiap layanan
+│ └── 📂cloudformation/ # Template infrastruktur AWS
+├── 📂prisma/ # Skema basis data & migrasi
+└── 📂docs/ # Dokumentasi & diagram
+```
+
+# 🔐 Password Hashing
+
+- Menggunakan `bcrypt` untuk keamanan
+- Salt rounds: 10 (default)
+- Digunakan untuk pengamanan akun user & driver
+
+# 🧩 Komponen Utama
+
+1. Layanan Pengguna 🔐
+
+Fungsi: Autentikasi, registrasi pengguna, manajemen profil
+Fitur: Autentikasi berbasis JWT, akses berbasis peran (CUSTOMER/DRIVER), manajemen profil pengemudi
+Basis Data: Entity User, DriverProfile
+API: Endpoint REST untuk autentikasi dan manajemen profil
+
+2. Layanan Booking 📋
+
+Fungsi: Manajemen siklus hidup booking dari pembuatan hingga penyelesaian
+Fitur: Buat booking, pembaruan status, penanganan pembatalan
+Integrasi: Komunikasi TCP dengan layanan matching untuk pencarian pengemudi
+Basis Data: Entity Booking dengan pelacakan timestamp status
+Event: Publikasi event booking untuk layanan notifikasi
+
+3. Layanan Matching 🎯
+
+Fungsi: Algoritma pencarian pengemudi terdekat dalam radius 1km
+Fitur: Kalkulasi geospasial, pemeriksaan ketersediaan pengemudi, optimisasi pencocokan
+Sumber Data: Redis untuk lokasi pengemudi real-time
+Komunikasi: Konsumsi event booking, respons TCP ke layanan booking
+Algoritma: Formula Haversine untuk kalkulasi jarak
+
+4. Layanan Pelacakan 📍
+
+Fungsi: Pelacakan lokasi real-time dan manajemen perjalanan
+Fitur: Pembaruan lokasi, mulai/selesai perjalanan, kalkulasi jarak, kalkulasi biaya
+Real-time: WebSocket untuk siaran lokasi
+Integrasi: Komunikasi TCP dengan layanan pembayaran untuk penagihan
+Basis Data: Entity Trip, Location dengan indeks geospasial
+
+5. Layanan Pembayaran 💰
+
+Fungsi: Kalkulasi tarif, pemrosesan pembayaran, pembagian pendapatan
+Fitur: Harga dinamis (3.000 IDR/km), opsi diskon pengemudi, biaya platform (5%)
+Integrasi: Komunikasi TCP dengan layanan pelacakan
+Basis Data: Entity Transaction untuk catatan keuangan
+Logika Bisnis: Kalkulasi biaya platform, optimisasi pendapatan pengemudi
+
+6. Layanan Notifikasi 🔔
+
+Fungsi: Notifikasi real-time dan manajemen WebSocket
+Fitur: Notifikasi multi-channel, pesan event-driven, siaran WebSocket
+Penangan Event: Event booking, event pencarian pengemudi, event perjalanan
+Komunikasi: Gateway WebSocket untuk komunikasi klien real-time
+Basis Data: Entity Notification untuk pesan persisten
+
+# 🗺️ High-Level Design
+
+![HLD](docs/pictures/hld.png)
+
+# 🗺️ Low-Level Design
+
+![HLD](docs/pictures/lld.png)
+
+# 🔍 ERD (Entity Relationship Diagram)
+
+Entity yang dirancang:
+
+- User: Autentikasi Pelanggan & Pengemudi
+- DriverProfile: Data khusus pengemudi (status, lokasi, kendaraan)
+- Booking: Permintaan perjalanan dengan siklus hidup status
+- Trip: Perjalanan aktif dengan pelacakan jarak & biaya
+- Transaction: Catatan pembayaran dengan pembagian pendapatan
+- Location: Riwayat posisi real-time
+- Notification: Pesan multi-channel
+
+![ERD](docs/pictures/erd.png)
+
+# 🚀 Alur Bisnis NebengJek
+
+1. Alur Pencarian & Pencocokan Pengemudi
+
+   Pelanggan Buat Booking → Layanan Booking (REST)
+   → Simpan ke PostgreSQL
+   → Publikasi Pesan (Redis Pub/Sub)
+   → Penangan Pencarian Pengemudi
+   → Layanan Matching (TCP)
+   → Cari Pengemudi dalam radius 1km
+   → Notifikasi WebSocket ke Pelanggan & Pengemudi yang Eligible
+
+2. Alur Penerimaan Booking
+
+   Pengemudi Terima → Layanan Booking (REST)
+   → Perbarui Status Booking (PostgreSQL)
+   → Publikasi Event (Redis Pub/Sub)
+   → Notifikasi WebSocket ke Pelanggan
+
+3. Alur Eksekusi Perjalanan
+
+   Pengemudi Mulai Perjalanan → Layanan Pelacakan (REST)
+   → Inisialisasi Trip (PostgreSQL)
+   → Publikasi Event → Notifikasi WebSocket ke Pelanggan
+   → Pembaruan Lokasi Real-time (WebSocket)
+   → Kalkulasi Jarak (setiap pembaruan lokasi)
+   → Kalkulasi Biaya (3.000 IDR/km)
+
+4. Alur Penyelesaian Perjalanan & Pembayaran
+
+   Pengemudi Akhiri Perjalanan → Layanan Pelacakan (REST)
+   → TCP ke Layanan Booking (Selesaikan Booking)
+   → TCP ke Layanan Pembayaran (Proses Pembayaran)
+   → Distribusi Pendapatan (Pengemudi 95%, Platform 5%)
+   → Catatan Transaksi (PostgreSQL)
+
+# ⚙️ Menjalankan Proyek
+
+### Prasyarat
+
+```bash
+# Install dependensi
+npm install
+
+# Setup variabel lingkungan
+cp .env.example .env
+# Isi semua nilai yang diperlukan dalam .env
+```
+
+### Database
+
+```bash
+# Generate klien Prisma
+npx prisma generate
+
+# Jalankan migrasi (basis data baru)
+npx prisma migrate dev
+
+# Reset basis data (jika diperlukan)
+npx prisma migrate reset
+
+# Seeder data awal
+npx prisma db seed
+```
+
+### Development
+
+```bash
+# Jalankan layanan tunggal
+npm run start:user
+npm run start:booking
+npm run start:matching
+npm run start:tracking
+npm run start:payment
+npm run start:notification
+
+# Jalankan semua layanan dengan Docker
+docker-compose up --build -d
+```
+
+# 🧪 End-to-End Testing (E2E)
+
+Berikut ini beberapa skenario E2E yang akan diuji:
+|Skema|Deskripsi|
+|---|---|
+|Login|User dan Driver bisa auth|
+|Booking Order|User buat booking|
+|Matching Driver|Sistem cari driver tersedia|
+|Accept Order|Driver menerima|
+|Tracking|User melihat lokasi driver real-time|
+|Complete Trip|Trip selesai dan status diupdate|
+
+# 📌 Asumsi Proyek
+
+- Lokasi dari Telkomsel disimulasikan menggunakan dummy koordinat
+- Matching menggunakan perhitungan jarak sederhana (haversine/Euclidean)
+- Transaksi real money tidak diimplementasikan
+- Beberapa data disimpan sementara di Redis (misalnya lokasi driver)
+- Event async diatur via RabbitMQ basic queue
+
+# 🤝 Tim & Kontribusi
+
+Disiapkan untuk keperluan assesment backend engineer 2025.
+Ditulis dan dikembangkan secara mandiri.